--- conflicted
+++ resolved
@@ -31,11 +31,7 @@
 
 with this output:
 
-<<<<<<< HEAD
 <img src="images/output.png" width="500"/>
-=======
-Solar forecasts can be created using the NOAA GFS, NOAA HRRR, and ECMWF IFS (open data version) models. 
->>>>>>> 8624f2f3
 
 ## Suggested environment setup:
 Using miniforge:
